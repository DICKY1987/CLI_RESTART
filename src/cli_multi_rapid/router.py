--- conflicted
+++ resolved
@@ -7,13 +7,9 @@
 """
 
 from dataclasses import dataclass
-<<<<<<< HEAD
-from typing import Any, Dict, List, Optional, Tuple
-=======
 from typing import Any, Dict, Optional, List, Tuple
 from concurrent.futures import ThreadPoolExecutor, as_completed
 import time
->>>>>>> b02cc690
 
 from rich.console import Console
 
@@ -24,7 +20,6 @@
 from .adapters.code_fixers import CodeFixersAdapter
 from .adapters.pytest_runner import PytestRunnerAdapter
 from .adapters.vscode_diagnostics import VSCodeDiagnosticsAdapter
-from .coordination import FileClaim, FileScopeManager, ScopeConflict, ScopeMode
 
 console = Console()
 
@@ -110,19 +105,11 @@
         self.registry.register(AIAnalystAdapter())
 
         # Register Codex pipeline adapters
-<<<<<<< HEAD
-        from .adapters.backup_manager import BackupManagerAdapter
-        from .adapters.bundle_loader import BundleLoaderAdapter
-        from .adapters.contract_validator import ContractValidatorAdapter
-        from .adapters.enhanced_bundle_applier import EnhancedBundleApplierAdapter
-        from .adapters.state_capture import StateCaptureAdapter
-=======
         from .adapters.contract_validator import ContractValidatorAdapter
         from .adapters.state_capture import StateCaptureAdapter
         from .adapters.backup_manager import BackupManagerAdapter
         from .adapters.bundle_loader import BundleLoaderAdapter
         from .adapters.enhanced_bundle_applier import EnhancedBundleApplierAdapter
->>>>>>> b02cc690
 
         self.registry.register(ContractValidatorAdapter())
         self.registry.register(StateCaptureAdapter())
@@ -131,19 +118,11 @@
         self.registry.register(EnhancedBundleApplierAdapter())
 
         # Register verification gate adapters
-<<<<<<< HEAD
-        from .adapters.certificate_generator import CertificateGeneratorAdapter
-        from .adapters.import_resolver import ImportResolverAdapter
-        from .adapters.security_scanner import SecurityScannerAdapter
-        from .adapters.syntax_validator import SyntaxValidatorAdapter
-        from .adapters.type_checker import TypeCheckerAdapter
-=======
         from .adapters.syntax_validator import SyntaxValidatorAdapter
         from .adapters.import_resolver import ImportResolverAdapter
         from .adapters.type_checker import TypeCheckerAdapter
         from .adapters.security_scanner import SecurityScannerAdapter
         from .adapters.certificate_generator import CertificateGeneratorAdapter
->>>>>>> b02cc690
 
         self.registry.register(SyntaxValidatorAdapter())
         self.registry.register(ImportResolverAdapter())
@@ -230,15 +209,6 @@
             # Prefer quick, cheap diagnostics/fixes when possible
             "ai_editor": "code_fixers",
             "ai_analyst": "vscode_diagnostics",
-            # Additional AI tool alternatives for cost optimization
-            "open_interpreter": "pytest_runner",  # Code execution -> test runner
-            "continue_cli": "vscode_diagnostics",  # AI assistance -> diagnostic analysis
-            "opencode": "code_fixers",  # Advanced refactoring -> deterministic fixes
-            "goose": "git_ops",  # Autonomous development -> git operations
-            # Role-based routing alternatives
-            "role.ai.review": "vscode_diagnostics",  # AI review -> diagnostic analysis
-            "role.ai.fix": "code_fixers",  # AI fixes -> deterministic code fixes
-            "role.ai.test": "pytest_runner",  # AI testing -> pytest runner
         }
         return mapping.get(ai_actor)
 
