.dedup_logs/
*.DELETED_RECORD
.tools/
<<<<<<< HEAD
.venv/
=======
.venv/

# Python caches and build artifacts
__pycache__/
**/__pycache__/
*.py[cod]
*.pyo
.pytest_cache/
.mypy_cache/
.ruff_cache/
.coverage
coverage.xml
*.egg-info/
dist/
build/

# OS/editor cruft
.DS_Store
Thumbs.db
.idea/
.vscode/

# Tool logs
tools/.dedup_logs/
tools/atomic-workflow-system/.venv/
>>>>>>> b01b6117
<|MERGE_RESOLUTION|>--- conflicted
+++ resolved
@@ -1,32 +1,143 @@
 .dedup_logs/
 *.DELETED_RECORD
 .tools/
-<<<<<<< HEAD
-.venv/
-=======
 .venv/
 
-# Python caches and build artifacts
+# OS/editor
+.DS_Store
+Thumbs.db
+.idea/
+.vscode/
+
+# Python
 __pycache__/
 **/__pycache__/
 *.py[cod]
 *.pyo
 .pytest_cache/
+.nox/
+.tox/
 .mypy_cache/
 .ruff_cache/
 .coverage
 coverage.xml
+htmlcov/
 *.egg-info/
+build/
 dist/
-build/
 
-# OS/editor cruft
-.DS_Store
-Thumbs.db
-.idea/
-.vscode/
+# Node/TS
+node_modules/
+dist/
+out/
+coverage/
+
+# Local artifacts
+artifacts/
+logs/
+.sessions/
+.tmp-tests/
+
+# Docker
+*.local.yml
+
+# Windows system files and user directories
+NTUSER.DAT*
+ntuser.dat*
+ntuser.ini
+AppData/
+Documents/
+Desktop/
+Music/
+Pictures/
+Videos/
+Downloads/
+"3D Objects/"
+"Saved Games/"
+Searches/
+Links/
+Contacts/
+Favorites/
+OneDrive/
+"Start Menu/"
+Templates/
+Recent/
+SendTo/
+"My Documents/"
+"Application Data/"
+"Local Settings/"
+Cookies/
+NetHood/
+PrintHood/
+IntelGraphicsProfiles/
+MicrosoftEdgeBackups/
+Monitor/
+Include/
+
+# Cache and temporary directories
+.cache/
+.config/
+.docker/
+.dotnet/
+.matplotlib/
+.universal-git-automation/
+.wdm/
+.claude/
+.claude.json
+.claude.json.backup
+.codex/
+backups/
+temp_files/
+
+# Development tools and installers
+AWS_SAM_CLI_64_PY3.msi
+.python_history
+.lesshst
+.gitconfig
+
+# Nested repos or external projects (keep out)
+Autonomous-_content-_creation_-TFP-Enterprises/
+AutoContentPro/
+ClaudeZeroTouch/
+DevEnvironment/
+EEE/
+GIT_INTERGRATION_CLAUDE/
+HUEY_P_TradingSystem/
+MT4_EE/
+P-document-retry/
+PY_CLAUDE_GUI/
+TradingSystem/
+WINDOW_USB_SETUP/
+ZeroTouchKit/
+ai_projects/
+cli_requirements.txt
+codex/
+contracts/
+eafix-remote/
+eafix/
+git_100_setup/
+packages/
+pdoc_repo/
+planning/
+python_gpt_knowledge/
+src/eafix/
+yamlconvert/
+CODEX_WORKSPACE/
+
+# Embedded git repositories (to be cleaned up)
+cli_multi_rapid_DEV/
+cli_multi_rapid_DEV_branchupdate/
+cli_multi_rapid_DEV-clean/
+temp_repo_analysis/
+combined_repo_plan.composed.json
+
+# JWT keys
+config/*.pem
+!config/*.pem.template
+
+# Coordination state artifacts
+state/
 
 # Tool logs
 tools/.dedup_logs/
-tools/atomic-workflow-system/.venv/
->>>>>>> b01b6117
+tools/atomic-workflow-system/.venv/